--- conflicted
+++ resolved
@@ -181,10 +181,9 @@
         mask -= (px - x)**2 + (py - y)**2 < rad**2
     return mask
 
-<<<<<<< HEAD
 from phasepack import phasecongmono as _phasecongmono
 import matplotlib.pyplot as plt
-def _calculate_FSIM(imQual):
+def _calculate_FSIM(imQual, L=None):
     """
     FSIM Index with automatic downsampling, Version 1.0
     Copyright(c) 2010 Lin ZHANG, Lei Zhang, Xuanqin Mou and David Zhang
@@ -277,11 +276,7 @@
     imQual.add_quality(FSIM, 0, maps=FSIMmap)
     return imQual
 
-
 def _compute_msssim(imQual, nlevels=5, filtersize=(11,11), sigma=1.2, L=255, K=(0.01,0.03)):
-=======
-def _compute_msssim(imQual, nlevels=5, sigma=0.5, L=1, K=(0.01,0.03)):
->>>>>>> 7fc6c4ab
     '''
     An implementation of the Multi-Scale Structural SIMilarity index (MS-SSIM).
 
@@ -315,15 +310,6 @@
     img2 = imQual.recon
 
     # CHECK INPUTS FOR VALIDITY
-<<<<<<< HEAD
-    # assert that the image is larger than 11x11
-    (M,N) = img1.shape
-    assert(M >= 11 and N >= 11)
-    # assert that the window is smaller than the image and larger than 2x2
-    (H,W) = filtersize
-    assert((H*W) > 4 and H<=M and W<=N)
-=======
->>>>>>> 7fc6c4ab
     # assert that there is at least one level requested
     assert(nlevels > 0)
     # assert that the image never becomes smaller than the filter
@@ -333,22 +319,10 @@
     assert(min_img_width >= max_filter_width)
 
     # The relative imporance of each level as determined by human experimentation
-<<<<<<< HEAD
-    weight = [0.0448, 0.2856, 0.3001, 0.2363, 0.1333]
-
-    lowpass_filter = np.ones((2,2))/4
-    img1 = img1.astype(np.float)
-    img2 = img2.astype(np.float)
-
-    for l in range(0,nlevels):
-        #print(img1.shape)
-        imQual += _compute_ssim(ImageQuality(img1,img2), filtersize=filtersize, sigma=sigma, L=L, K=K, scale=l)
-=======
     #weight = [0.0448, 0.2856, 0.3001, 0.2363, 0.1333]
 
     for l in range(0,nlevels):
         imQual += _compute_ssim(ImageQuality(img1,img2), sigma=sigma, L=L, K=K, scale=sigma*2**l);
->>>>>>> 7fc6c4ab
         if l == nlevels-1: break
 
         # Apply lowpass filter retain size, reflect at edges
@@ -396,16 +370,7 @@
     c_1 = (K[0]*L)**2
     c_2 = (K[1]*L)**2
 
-<<<<<<< HEAD
-    window = np.ones(filtersize)
-    if sigma is not None:
-        window = _gauss_2d(filtersize, sigma)
-    # Normalization
-    window /= np.sum(window)
-
-=======
     # Convert image matrices to double precision (like in the Matlab version)
->>>>>>> 7fc6c4ab
     img1 = imQual.orig
     img2 = imQual.recon
 
